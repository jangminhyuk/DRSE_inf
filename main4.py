--- conflicted
+++ resolved
@@ -159,11 +159,7 @@
 def run_experiment(exp_idx, dist, noise_dist, num_sim, T, seed_base, robust_val, _unused):
     np.random.seed(seed_base + exp_idx)
     
-<<<<<<< HEAD
-    # System dimensions.
-=======
     # # System dimensions.
->>>>>>> 676ed55b
     nx = 4; nw = 4; ny = 2; dt = 0.5
     # Correct A matrix for tracking [x1, x2, x1dot, x2dot]:
     A = np.array([[1, 0, dt, 0],
